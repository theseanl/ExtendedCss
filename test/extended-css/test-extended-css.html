--- conflicted
+++ resolved
@@ -1,95 +1,90 @@
 <!DOCTYPE html>
 <html>
+
 <head>
   <meta charset="utf-8">
   <meta name="viewport" content="width=device-width">
   <title>QUnit Example</title>
   <link rel="stylesheet" href="https://code.jquery.com/qunit/qunit-2.0.1.css">
 </head>
+
 <body>
   <div id="qunit"></div>
   <div id="qunit-fixture"></div>
 
   <style id="extendedCss" type="text/extended-css">
-    #case1>div[-ext-has=".banner"] { display:none !important; }
-    #case2>div[-ext-contains="Block this"] { display: none!important }
-    #case3>div[-ext-has=".banner"] { visibility: hidden; }
-    #case4 div[-ext-has=".banner:contains(Banner)"] { display: none; }
-    #case5>div[-ext-contains="Block this"] { display: none!important }
-    #case6>div[-ext-has=".banner"] { display: none; }
-    #case7>div[-ext-contains="Block this"] { display: none; }
-<<<<<<< HEAD
-    
-    #case9>div[-ext-contains="Another text"] { font-size: 16px; }
-=======
-    #case8>div[-ext-has=":matches-css-before(content: *block me*)"] { display: none; }
->>>>>>> de061253
+    #case1>div[-ext-has=".banner"] { display:none !important; } #case2>div[-ext-contains="Block this"] { display: none!important
+    } #case3>div[-ext-has=".banner"] { visibility: hidden; } #case4 div[-ext-has=".banner:contains(Banner)"] { display: none;
+    } #case5>div[-ext-contains="Block this"] { display: none!important } #case6>div[-ext-has=".banner"] { display: none;
+    } #case7>div[-ext-contains="Block this"] { display: none; }
+    <<<<<<< HEAD #case9>div[-ext-contains="Another text"] { font-size: 16px; } ======= #case8>div[-ext-has=":matches-css-before(content: *block
+      me*)"] { display: none; } >>>>>>> feature/issues/7
   </style>
 
   <style type="text/css">
-      body>.container { display:none!important; }
-      #case8-blocked>.before::before {
-        content: "Block me please"
-      }
+    body>.container {
+      display: none!important;
+    }
+    
+    #case8-blocked>.before::before {
+      content: "Block me please"
+    }
   </style>
   <div id="container" class="container">
-      <div id="case1">
-          <div id="case1-blocked">
-            <div class="banner"></div>
-          </div>
+    <div id="case1">
+      <div id="case1-blocked">
+        <div class="banner"></div>
       </div>
-      <div id="case2">
-          <div id="case2-blocked1" class="banner">Block this</div>
-          <div id="case2-blocked2" class="banner">Block this also</div>
-          <div id="case2-notblocked" class="banner">Leave it be</div>
+    </div>
+    <div id="case2">
+      <div id="case2-blocked1" class="banner">Block this</div>
+      <div id="case2-blocked2" class="banner">Block this also</div>
+      <div id="case2-notblocked" class="banner">Leave it be</div>
+    </div>
+    <div id="case3">
+      <div id="case3-modified" style="display: block;">
+        <div class="banner"></div>
       </div>
-      <div id="case3">
-        <div id="case3-modified" style="display: block;">
-          <div class="banner"></div>
+    </div>
+    <div id="case4">
+      <div id="case4-root">
+        <div id="case4-blocked">
+          <div class="banner">Banner</div>
+        </div>
+        <div id="case4-notblocked">
+          <div class="banner">Another text</div>
         </div>
       </div>
-      <div id="case4">
-        <div id="case4-root">
-          <div id="case4-blocked">
-            <div class="banner">Banner</div>
-          </div>
-          <div id="case4-notblocked">
-            <div class="banner">Another text</div>
-          </div>
+    </div>
+    <div id="case5">
+      <div id="case5-blocked" class="banner">Block this</div>
+    </div>
+    <div id="case6">
+      <div id="case6-blocked"></div>
+    </div>
+    <div id="case7">
+      <div id="case7-blocked">Block this</div>
+    </div>
+    <div id="case8">
+      <div id="case8-blocked">
+        <div class="before">
         </div>
       </div>
-      <div id="case5">
-          <div id="case5-blocked" class="banner">Block this</div>
-      </div>
-      <div id="case6">
-        <div id="case6-blocked"></div>
-      </div>
-      <div id="case7">
-        <div id="case7-blocked">Block this</div>
-      </div>
-<<<<<<< HEAD
-      
-      <div id="case9">
-          <div id="case9-notblocked">Another text</div>
-=======
-      <div id="case8">
-        <div id="case8-blocked">
-          <div class="before">
-          </div>
-        </div>
->>>>>>> de061253
-      </div>
-  </div>
+    </div>
+    <div id="case9">
+      <div id="case9-notblocked">Another text</div>
+    </div>
 
-  <script src="https://code.jquery.com/qunit/qunit-2.0.1.js"></script>
-  <script src="../../lib/sizzle.patched.js"></script>
-  <script src="../../lib/utils.js"></script>
-  <script src="../../lib/simple-regex.js"></script>
-  <script src="../../lib/css-parser.js"></script>
-  <script src="../../lib/dom-observer.js"></script>
-  <script src="../../lib/style-property-matcher.js"></script>
-  <script src="../../lib/extended-css-selector.js"></script>
-  <script src="../../lib/extended-css.js"></script>
-  <script src="test-extended-css.js"></script>  
+    <script src="https://code.jquery.com/qunit/qunit-2.0.1.js"></script>
+    <script src="../../lib/sizzle.patched.js"></script>
+    <script src="../../lib/utils.js"></script>
+    <script src="../../lib/simple-regex.js"></script>
+    <script src="../../lib/css-parser.js"></script>
+    <script src="../../lib/dom-observer.js"></script>
+    <script src="../../lib/style-property-matcher.js"></script>
+    <script src="../../lib/extended-css-selector.js"></script>
+    <script src="../../lib/extended-css.js"></script>
+    <script src="test-extended-css.js"></script>
 </body>
+
 </html>