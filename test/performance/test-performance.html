<!DOCTYPE html>
<html>

<head>
	<meta charset="utf-8">
	<meta name="viewport" content="width=device-width">
	<title>Performance tests</title>
	<link rel="stylesheet" href="../qunit/qunit-2.0.1.css">
</head>

<body>
	<div id="qunit"></div>
	<div id="qunit-fixture"></div>

	<style type="text/css">
		body>.container {
			display: none!important;
		}

        #case3-blocked {
            background: url(about:blank);
        }

        .case6-marker::before {
            content: "test"
        }
	</style>
	<div id="container" class="container">

		<div id="case1">
			<div>
				<div id="case1-blocked">
					<div class="banner"></div>
				</div>
			</div>
		</div>

		<div id="case2">
			<div>
				<div id="case2-blocked">
					Block this
				</div>
			</div>
		</div>

		<div id="case3">
			<div>
				<div id="case3-blocked">
				</div>
			</div>
		</div>

		<div id="case4">
			<div>
				<div id="case4-blocked">
					<div class="banner">
						Block this
					</div>
				</div>
			</div>
		</div>

		<div id="case5">
			<div>
				<div id="case5-blocked" data-uniqid="toolkit-test" >
					<div>
						<div class="banner">
							<a href="https://an.yandex.ru/">
								<img src="about:blank" />
							</a>
						</div>
					</div>
				</div>
			</div>
<<<<<<< HEAD
		</div>	
=======
		</div>
		
		<div id="case6">
            <div id="case6-blocked">
                <div class="case6-marker"></div>
            </div>
        </div>
>>>>>>> 99742b15

		<script src="../qunit/qunit-2.0.1.js"></script>
		<script src="../../dist/sizzle.patched.js"></script>
		<script src="../../dist/utils.js"></script>
		<script src="../../dist/extended-css-parser.js"></script>
		<script src="../../dist/style-property-matcher.js"></script>
		<script src="../../dist/style-observer.js"></script>
		<script src="../../dist/extended-css-selector.js"></script>
		<script src="../../dist/extended-css.js"></script>
		<script src="test-performance.js"></script>
</body>

</html><|MERGE_RESOLUTION|>--- conflicted
+++ resolved
@@ -72,9 +72,6 @@
 					</div>
 				</div>
 			</div>
-<<<<<<< HEAD
-		</div>	
-=======
 		</div>
 		
 		<div id="case6">
@@ -82,7 +79,6 @@
                 <div class="case6-marker"></div>
             </div>
         </div>
->>>>>>> 99742b15
 
 		<script src="../qunit/qunit-2.0.1.js"></script>
 		<script src="../../dist/sizzle.patched.js"></script>
