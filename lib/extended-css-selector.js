/**
 * Copyright 2016 Adguard Software Ltd
 *
 * Licensed under the Apache License, Version 2.0 (the "License");
 * you may not use this file except in compliance with the License.
 * You may obtain a copy of the License at
 *
 * http://www.apache.org/licenses/LICENSE-2.0
 *
 * Unless required by applicable law or agreed to in writing, software
 * distributed under the License is distributed on an "AS IS" BASIS,
 * WITHOUT WARRANTIES OR CONDITIONS OF ANY KIND, either express or implied.
 * See the License for the specific language governing permissions and
 * limitations under the License.
 */

/* global Sizzle, StylePropertyMatcher, ExtendedCssParser, initializeSizzle, StyleObserver, utils */

/**
 * Extended selector factory module, for creating extended selector classes.
 *
 * The purpose of this module is to add support for extended pseudo-classes:
 * https://github.com/AdguardTeam/AdguardBrowserExtension/issues/321
 * https://github.com/AdguardTeam/AdguardBrowserExtension/issues/322
 * <br/>
 * Please note, that instead of using the pseudo-classes we use a bit different syntax.
 * This saves us from backward compatibility issues.
 * <br/>
 * Extended selection capabilities:<br/>
 * See https://github.com/AdguardTeam/ExtendedCss/blob/master/README.md
 */

const ExtendedSelectorFactory = (function () { // jshint ignore:line

    const PSEUDO_EXTENSIONS_MARKERS = [":has", ":contains", ":has-text", ":matches-css", ":properties",
        ":-abp-has", ":-abp-has-text", ":-abp-properties", ":if", ":if-not"];
    let initialized = false;
    /**
     * Lazy initialization of the ExtendedSelectorFactory and objects that might be necessary for creating and applying styles.
     * This method extends Sizzle engine that we use under the hood with our custom pseudo-classes.
     */
    function initialize() {
        if (initialized) { return; }
        initialized = true;

        // Our version of Sizzle is initialized lazily as well
        initializeSizzle();

        // Add :matches-css-*() support
        StylePropertyMatcher.extendSizzle(Sizzle);

        // Add :contains, :has-text, :-abp-contains support
        Sizzle.selectors.pseudos["contains"] = Sizzle.selectors.pseudos["has-text"] = Sizzle.selectors.pseudos["-abp-contains"] = Sizzle.selectors.createPseudo(function (text) {
            if (/^\s*\/.*\/\s*$/.test(text)) {
                text = text.trim().slice(1, -1).replace(/\\([\\"])/g, '$1');
                let regex;
                try {
                    regex = new RegExp(text);
                } catch (e) {
                    throw new Error('Invalid argument of :contains pseudo class: ' + text);
                }
                return function (elem) {
                    return regex.test(elem.textContent);
                };
            } else {
                text = text.replace(/\\([\\()[\]"])/g, '$1');
                return function (elem) {
                    return elem.textContent.indexOf(text) > -1;
                };
            }
        });

        // Add :if, :-abp-has support
        Sizzle.selectors.pseudos["if"] = Sizzle.selectors.pseudos["-abp-has"] = Sizzle.selectors.pseudos["has"];

        // Add :if-not support
        Sizzle.selectors.pseudos["if-not"] = Sizzle.selectors.createPseudo(function (selector) {
            if (typeof selector === "string") {
                Sizzle.compile(selector);
            }
            return function (elem) {
                return Sizzle(selector, elem).length === 0; // jshint ignore:line
            };
        });

        // Add :properties, :-abp-properties support
        StyleObserver.extendSizzle(Sizzle);
    }

    /**
     * Checks if specified token can be used by document.querySelectorAll.
     */
    function isSimpleToken(token) {
        let type = token.type;
        if (type === "ID" || type === "CLASS" || type === "ATTR" || type === "TAG" || type === "CHILD") {
            // known simple tokens
            return true;
        }

        if (type === "PSEUDO") {
            // check if value contains any of extended pseudo classes
            let i = PSEUDO_EXTENSIONS_MARKERS.length;
            while (i--) {
                if (token.value.indexOf(PSEUDO_EXTENSIONS_MARKERS[i]) >= 0) {
                    return false;
                }
            }
            return true;
        }
        // all others aren't simple
        return false;
    }

    /**
     * Checks if specified token is a combinator
     */
    function isRelationToken(token) {
        let type = token.type;
        return type === " " || type === ">" || type === '+' || type === '~';
    }

    /**
     * A selector obtained from `:properties` pseudo usually contains id or class selector;
     * We apply 'properties reverse search' when `:properties` is the most specific part.
     */
    function tokenHasHigherSpecificityThanPropertiesPseudo(token) {
        let type = token.type;
        return type === 'ID' || type === 'CLASS';
    }

    function isPropertiesPseudo(token) {
        let type = token.type;
        if (type === "PSEUDO") {
            let pseudo = token.matches[0];
            if (pseudo === '-abp-properties' || pseudo === 'properties') {
                return true;
            }
        }
        return false;
    }

    /**
     * ExtendedSelectorParser is a helper class for creating various selector instances which
     * all shares a method `querySelectorAll()` and `matches()` implementing different search strategies
     * depending on a type of selector.
     *
     * Currently, there are 3 types:
     *  A trait-less extended selector
     *    - we directly feed selector strings to Sizzle.
     *  A splitted extended selector
     *    - such as #container #feedItem:has(.ads), where it is splitted to `#container` and `#feedItem:has(.ads)`.
     *  A properties-heavy extended selector
     *    - such as `*:properties(background-image:/data\:/), where we apply "Properties Reverse Search".
     *
     * For a compound selector `X:-abp-properties(Y)`, we apply the reverse search iff `X` does not contain
     * an id selector or a class selector. This is based on an observation that in most of use cases, a selector
     * obtained from `-abp-properties(Y)` contains id or class selectors.
     */
    function ExtendedSelectorParser(selectorText, tokens, debug) {
        initialize();

        if (typeof tokens === 'undefined') {
            this.selectorText = ExtendedCssParser.normalize(selectorText);
            // Passing `returnUnsorted` in order to receive tokens in the order that's valid for the browser
            // In Sizzle internally, the tokens are re-sorted: https://github.com/AdguardTeam/ExtendedCss/issues/55
            this.tokens = Sizzle.tokenize(this.selectorText, false, { returnUnsorted: true });
        } else {
            this.selectorText = selectorText;
            this.tokens = tokens;
        }
        if (debug === true) {
            this.debug = true;
        }
    }

    ExtendedSelectorParser.prototype = {
        /**
         * The main method, creates a selector instance depending on the type of a selector.
         * @public
         */
        createSelector: function () {
            let debug = this.debug;
            let tokens = this.tokens;
            let selectorText = this.selectorText;
            if (tokens.length !== 1) { // Comma-separate selector - can't optimize further
                return new TraitLessSelector(selectorText, debug);
            }
            tokens = tokens[0];
            let l = tokens.length;
            let lastRelTokenInd = this.getSplitPoint();
            if (typeof lastRelTokenInd === 'undefined') {
                try {
                    document.querySelector(selectorText);
                } catch (e) {
                    return new TraitLessSelector(selectorText, debug);
                }
                return new NotAnExtendedSelector(selectorText, debug);
            }
            let simple = '';
            let relation = null;
            let complex = '';
            let i = 0;
            for (; i < lastRelTokenInd; i++) { // build simple part
                simple += tokens[i].value;
            }
            if (i > 0) { // build relation part
                relation = tokens[i++].type;
            }
            // i is pointing to the start of a complex part.
            let firstPropertiesPseudoIndex = this.getHeavyPropertiesPseudoIndex(i);
            for (; i < l; i++) {
                if (i === firstPropertiesPseudoIndex) { continue; }
                complex += tokens[i].value;
            }
            if (firstPropertiesPseudoIndex !== -1) {
                let propertyFilter = tokens[firstPropertiesPseudoIndex].matches[1];
                return new PropertiesHeavySelector(selectorText, simple, relation, complex, propertyFilter, debug);
            }
            return lastRelTokenInd === -1 ?
                new TraitLessSelector(selectorText, debug) :
                new SplittedSelector(selectorText, simple, relation, complex, debug);
        },
        /**
         * @private
         * @return {number|undefined} An index of a token that is split point.
         * returns undefined if the selector does not contain any complex tokens
         * or it is not eligible for splitting.
         * Otherwise returns an integer indicating the index of the last relation token.
         */
        getSplitPoint: function () {
            let tokens = this.tokens[0];
            // We split selector only when the last compound selector
            // is the only extended selector.
            let latestRelationTokenIndex = -1;
            let haveMetComplexToken = false;
            for (let i = 0, l = tokens.length; i < l; i++) {
                let token = tokens[i];
                if (isRelationToken(token)) {
                    if (haveMetComplexToken) {
                        return;
                    } else {
                        latestRelationTokenIndex = i;
                    }
                } else if (!isSimpleToken(token)) {
                    haveMetComplexToken = true;
                }
            }
            if (!haveMetComplexToken) { return; }
            return latestRelationTokenIndex;
        },
        /**
         * @private
         * @return {number} An index of the first "heavy" properties pseudo, from startIndex.
         * -1 if there is no properties pseudo after then, or there is a token that is heavier than
         * the properties pseudo.
         */
        getHeavyPropertiesPseudoIndex: function (startIndex) {
            let tokens = this.tokens[0];
            let haveMetTokenSpecificEnough = false;
            let firstPropertiesPseudoIndex = -1;
            for (let i = startIndex, l = tokens.length; i < l; i++) {
                let token = tokens[i];
                if (!haveMetTokenSpecificEnough && tokenHasHigherSpecificityThanPropertiesPseudo(token)) {
                    haveMetTokenSpecificEnough = true;
                }
                if (firstPropertiesPseudoIndex === -1 && isPropertiesPseudo(token)) {
                    firstPropertiesPseudoIndex = i;
                }
            }
            if (haveMetTokenSpecificEnough) { return -1; }
            return firstPropertiesPseudoIndex;
        }
    };

    /**
     * This class represents a selector which is not an extended selector.
     * @param {string} selectorText
     * @param {boolean=} debug
     * @final
     */
    function NotAnExtendedSelector(selectorText, debug) {
        this.selectorText = selectorText;
        this.debug = debug;
    }

    NotAnExtendedSelector.prototype = {
        querySelectorAll: function () {
            return document.querySelectorAll(this.selectorText);
        },
        matches: function (element) {
            return element[utils.matchesPropertyName](this.selectorText);
        }
    };

    /**
     * A trait-less extended selector class.
     * @param {string} selectorText
     * @param {boolean=} debug
     * @constructor
     */
    function TraitLessSelector(selectorText, debug) {
        this.selectorText = selectorText;
        this.debug = debug;
        Sizzle.compile(selectorText);
    }

    TraitLessSelector.prototype = {
        querySelectorAll: function () {
            return Sizzle(this.selectorText); // jshint ignore:line
        },
        /** @final */
        matches: function (element) {
            return Sizzle.matchesSelector(element, this.selectorText);
        }
    };

    /**
     * A splitted extended selector class.
     *
     * #container #feedItem:has(.ads)
     * +--------+                     simple
     *           +                    relation
     *            +-----------------+ complex
     * @param {string} selectorText
     * @param {string} simple
     * @param {string} relation
     * @param {string} complex
     * @param {boolean=} debug
     * @constructor
     * @extends TraitLessSelector
     */
    function SplittedSelector(selectorText, simple, relation, complex, debug) {
        TraitLessSelector.call(this, selectorText, debug);
        this.simple = simple;
        this.relation = relation;
        this.complex = complex;
        Sizzle.compile(complex);
    }

    SplittedSelector.prototype = Object.create(TraitLessSelector.prototype);
    SplittedSelector.prototype.constructor = SplittedSelector;
    /** @override */
    SplittedSelector.prototype.querySelectorAll = function () {
        let resultNodes = [];
        let simpleNodes;

        let simple = this.simple;
        let relation;
        if (simple) {
            // First we use simple selector to narrow our search
            simpleNodes = document.querySelectorAll(simple);
            if (!simpleNodes || !simpleNodes.length) {
                return resultNodes;
            }
            relation = this.relation;
        } else {
            simpleNodes = [document];
            relation = " ";
        }

        switch (relation) {
            case " ":
                for (let node of simpleNodes) {
                    this.relativeSearch(node, resultNodes);
                }
                break;
            case ">": {
                // buffer array
                let childNodes = [];
                for (let node of simpleNodes) {
                    this.relativeSearch(node, childNodes);
                    for (let childNode of childNodes) {
                        if (childNode.parentNode === node) {
                            resultNodes.push(childNode);
                        }
                    }
                    childNodes.length = 0; // clears the buffer
                }
                break;
            }
            case "+": {
                let childNodes = [];
                for (let node of simpleNodes) {
                    let parentNode = node.parentNode;
                    if (!parentNode) { continue; }
                    this.relativeSearch(parentNode, childNodes);
                    for (let childNode of childNodes) {
                        if (childNode.previousElementSibling === node) {
                            resultNodes.push(childNode);
                        }
                    }
                    childNodes.length = 0;
                }
                break;
            }
            case "~": {
                let childNodes = [];
                for (let node of simpleNodes) {
                    let parentNode = node.parentNode;
                    if (!parentNode) { continue; }
                    this.relativeSearch(parentNode, childNodes);
                    for (let childNode of childNodes) {
                        if (childNode.parentNode === parentNode && node.compareDocumentPosition(childNode) === 4) {
                            resultNodes.push(childNode);
                        }
                    }
                    childNodes.length = 0;
                }
            }
        }

        return Sizzle.uniqueSort(resultNodes);
    };

    /**
     * Performs a search of "complex" part relative to results for the "simple" part.
     * @param {Node} node a node matching the "simple" part.
     * @param {Node[]} result an array to append search result.
     */
    SplittedSelector.prototype.relativeSearch = function (node, results) {
        Sizzle(this.complex, node, results); // jshint ignore:line
    };

    /**
     * A properties-heavy extended selector class.
     *
     * @param {string} selectorText
     * @param {string} simple
     * @param {string} rel
     * @param {string} complex
     * @param {string} propertyFilter
     * @param {boolean=} debug
     * @constructor
     * @extends SplittedSelector
     */
    function PropertiesHeavySelector(selectorText, simple, rel, complex, propertyFilter, debug) {
        SplittedSelector.call(this, selectorText, simple, rel, complex, debug);
        this.propertyFilter = propertyFilter;
    }

    PropertiesHeavySelector.prototype = Object.create(SplittedSelector.prototype);
    PropertiesHeavySelector.prototype.constructor = PropertiesHeavySelector;
    /**
     * @param {Node[]} result an array to append search result.
     * @override
     */
    PropertiesHeavySelector.prototype.relativeSearch = function (node, results) {
        if (!node) { node = document; }
        let selectors = StyleObserver.getSelector(this.propertyFilter);
        if (selectors.length === 0) { return; }

        let nodes = node.querySelectorAll(selectors.join(','));

        for (let node of nodes) {
            if (!this.complex.length || Sizzle.matchesSelector(node, this.complex)) {
                results.push(node);
            }
        }
    };

    return {
        /**
         * Wraps the inner class so that the instance is not exposed.
         */
        createSelector: function (selector, tokens, debug) {
            return new ExtendedSelectorParser(selector, tokens, debug).createSelector();
        },
        /**
         * Mark every selector as a selector being debugged, so that timing information
         * for the selector is printed to the console.
         */
<<<<<<< HEAD
        enableGlobalDebugging: function () {
            TraitLessSelector.prototype.debug = true;
            NotAnExtendedSelector.prototype.debug = true;
=======
        enableGlobalDebugging: function() {
            let descriptor = {
                get: function() {
                    return true;
                },
                set: function() {

                },
                configurable: true,
                enumerable: true
            };
            Object.defineProperty(TraitLessSelector.prototype, 'debug', descriptor);
            Object.defineProperty(NotAnExtendedSelector.prototype, 'debug', descriptor);
>>>>>>> 1d9b26a3
        }
    };
})();<|MERGE_RESOLUTION|>--- conflicted
+++ resolved
@@ -469,11 +469,6 @@
          * Mark every selector as a selector being debugged, so that timing information
          * for the selector is printed to the console.
          */
-<<<<<<< HEAD
-        enableGlobalDebugging: function () {
-            TraitLessSelector.prototype.debug = true;
-            NotAnExtendedSelector.prototype.debug = true;
-=======
         enableGlobalDebugging: function() {
             let descriptor = {
                 get: function() {
@@ -487,7 +482,6 @@
             };
             Object.defineProperty(TraitLessSelector.prototype, 'debug', descriptor);
             Object.defineProperty(NotAnExtendedSelector.prototype, 'debug', descriptor);
->>>>>>> 1d9b26a3
         }
     };
 })();