--- conflicted
+++ resolved
@@ -154,15 +154,9 @@
      * @param rule Rule to apply
      * @returns List of elements affected by this rule
      */
-<<<<<<< HEAD
     const applyRule = function (rule) {
-        let debug = rule.selector.debug;
+        let debug = rule.selector.isDebugging(); 
         let start;
-=======
-    var applyRule = function (rule) {
-        var debug = rule.selector.isDebugging(); 
-        var start;
->>>>>>> c10cfe78
         if (debug) {
             start = utils.AsyncWrapper.now();
         }
