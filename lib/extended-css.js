--- conflicted
+++ resolved
@@ -129,20 +129,6 @@
      *
      * @param rules Rules to apply
      */
-<<<<<<< HEAD
-    var applyStyle = function(element, style) {
-        
-        for (var prop in style) {
-            // Apply this style only to existing properties
-            // We can't use hasOwnProperty here (does not work in FF)
-            if (typeof element.style[prop] !== "undefined") {
-                var value = style[prop];
-                // First we should remove !important attribute (or it won't be applied')
-                value = value.split("!")[0].trim();
-                // Old browsers require properties in camelCase
-                element.style[convertToCamelCase(prop)] = value;
-            }
-=======
     var applyRules = function (rules) {
 
         var elementsIndex = [];
@@ -151,39 +137,8 @@
             var rule = rules[iRules];
             var elements = applyRule(rule);
             elementsIndex = elementsIndex.concat(elements);
->>>>>>> de061253
-        }
-
-<<<<<<< HEAD
-    /**
-     * Converts dash-formatted styles to camelCase.
-     *
-     * @param text
-     * @returns {*}
-     */
-    var convertToCamelCase = function(text) {
-        var s = text.split('-');
-        if (s.length == 1) {
-            return s;
-        }
-
-        for (var i = 0; i < s.length; i++) {
-            var v = s[i];
-            s[i] = v.charAt(0).toUpperCase() + v.slice(1);
-        }
-
-        var join = s.join('');
-        join = join.charAt(0).toLowerCase() + join.slice(1);
-
-        return join;
-    };
-
-    /**
-     * Reverts style for the affected object
-     */
-    var revertStyle = function(affectedElement) {
-        affectedElement.element.style.cssText = affectedElement.originalStyle;
-=======
+        }
+
         // Now revert styles for elements which are no more affected
         var iAffectedElements = affectedElements.length;
         while (iAffectedElements--) {
@@ -194,7 +149,36 @@
                 affectedElements.splice(iAffectedElements, 1);                
             }
         }
->>>>>>> de061253
+    }
+
+    /**
+     * Converts dash-formatted styles to camelCase.
+     *
+     * @param text
+     * @returns {*}
+     */
+    var convertToCamelCase = function(text) {
+        var s = text.split('-');
+        if (s.length == 1) {
+            return s;
+        }
+
+        for (var i = 0; i < s.length; i++) {
+            var v = s[i];
+            s[i] = v.charAt(0).toUpperCase() + v.slice(1);
+        }
+
+        var join = s.join('');
+        join = join.charAt(0).toLowerCase() + join.slice(1);
+
+        return join;
+    };
+
+    /**
+     * Reverts style for the affected object
+     */
+    var revertStyle = function(affectedElement) {
+        affectedElement.element.style.cssText = affectedElement.originalStyle;
     };
 
     var domChanged = false;
